package parser_test

import (
	"fmt"
	"log"
	"reflect"
	"testing"

	"github.com/kr/pretty"
	"github.com/mewmew/uc/ast"
	"github.com/mewmew/uc/gocc/lexer"
	"github.com/mewmew/uc/gocc/parser"
	"github.com/mewmew/uc/token"
	"github.com/mewmew/uc/types"
)

func TestParser(t *testing.T) {
	var golden = []struct {
		path string
		want *ast.File
	}{
		{
			path: "../../testdata/quiet/parser/p01.c",
			want: &ast.File{
				Decls: []ast.Decl{
					&ast.FuncDecl{
						Type: &types.Func{
							Params: []*types.Field{
								&types.Field{
									Type: &types.Basic{
										Kind: types.Void,
									},
								},
							},
							Result: &types.Basic{
								Kind: types.Int,
							},
						},
						Name: &ast.Ident{
							Name: "main",
						},
						Body: &ast.BlockStmt{
							Items: []ast.BlockItem{
								&ast.VarDecl{
									Type: &types.Basic{
										Kind: types.Int,
									},
									Name: &ast.Ident{
										Name: "x",
									},
								},
								&ast.VarDecl{
									Type: &types.Basic{
										Kind: types.Int,
									},
									Name: &ast.Ident{
										Name: "y",
									},
								},
								&ast.ExprStmt{
									X: &ast.BinaryExpr{
										X: &ast.Ident{
											Name: "x",
										},
										Op: token.Assign,
										Y: &ast.BasicLit{
											Kind: token.IntLit,
											Val:  "42",
										},
									},
								},
								&ast.ExprStmt{
									X: &ast.BinaryExpr{
										X: &ast.Ident{
											Name: "x",
										},
										Op: token.Assign,
										Y: &ast.BinaryExpr{
											X: &ast.Ident{
												Name: "y",
											},
											Op: token.Assign,
											Y: &ast.BasicLit{
												Kind: token.IntLit,
												Val:  "4711",
											},
										},
									},
								},
							},
						},
					},
				},
			},
		},
		{
			path: "../../testdata/quiet/parser/p02.c",
			want: &ast.File{
				Decls: []ast.Decl{
					&ast.FuncDecl{
						Type: &types.Func{
							Params: []*types.Field{
								&types.Field{
									Type: &types.Basic{
										Kind: types.Void,
									},
								},
							},
							Result: &types.Basic{
								Kind: types.Int,
							},
						},
						Name: &ast.Ident{
							Name: "main",
						},
						Body: &ast.BlockStmt{
							Items: []ast.BlockItem{
								&ast.VarDecl{
									Type: &types.Basic{
										Kind: types.Int,
									},
									Name: &ast.Ident{
										Name: "x",
									},
								},
								&ast.EmptyStmt{},
								&ast.WhileStmt{
									Cond: &ast.BinaryExpr{
										X: &ast.Ident{
											Name: "x",
										},
										Op: token.Lt,
										Y: &ast.BasicLit{
											Kind: token.IntLit,
											Val:  "10",
										},
									},
									Body: &ast.ExprStmt{
										X: &ast.BinaryExpr{
											X: &ast.Ident{
												Name: "x",
											},
											Op: token.Assign,
											Y: &ast.BinaryExpr{
												X: &ast.Ident{
													Name: "x",
												},
												Op: token.Add,
												Y: &ast.BasicLit{
													Kind: token.IntLit,
													Val:  "3",
												},
											},
										},
									},
								},
								&ast.IfStmt{
									Cond: &ast.BasicLit{
										Kind: token.IntLit,
										Val:  "1",
									},
									Body: &ast.ExprStmt{
										X: &ast.BinaryExpr{
											X: &ast.Ident{
												Name: "x",
											},
											Op: token.Assign,
											Y: &ast.BinaryExpr{
												X: &ast.Ident{
													Name: "x",
												},
												Op: token.Add,
												Y: &ast.BasicLit{
													Kind: token.IntLit,
													Val:  "3",
												},
											},
										},
									},
								},
							},
						},
					},
				},
			},
		},
<<<<<<< HEAD
		// {path: "../../testdata/quiet/parser/p03.c"},
		{
			path: "../../testdata/quiet/parser/p04.c",
=======
		{
			path: "../../testdata/quiet/parser/p03.c",
>>>>>>> deb16b5f
			want: &ast.File{
				Decls: []ast.Decl{
					&ast.FuncDecl{
						Type: &types.Func{
<<<<<<< HEAD
							Result: &types.Basic{
								Kind: types.Int,
							},
=======
>>>>>>> deb16b5f
							Params: []*types.Field{
								&types.Field{
									Type: &types.Basic{
										Kind: types.Void,
									},
								},
							},
<<<<<<< HEAD
=======
							Result: &types.Basic{
								Kind: types.Int,
							},
>>>>>>> deb16b5f
						},
						Name: &ast.Ident{
							Name: "main",
						},
						Body: &ast.BlockStmt{
							Items: []ast.BlockItem{
								&ast.VarDecl{
									Type: &types.Basic{
										Kind: types.Int,
									},
									Name: &ast.Ident{
										Name: "x",
									},
								},
<<<<<<< HEAD
								&ast.VarDecl{
									Type: &types.Basic{
										Kind: types.Int,
									},
									Name: &ast.Ident{
										Name: "y",
									},
								},
								&ast.VarDecl{
									Type: &types.Basic{
										Kind: types.Int,
									},
									Name: &ast.Ident{
										Name: "z",
									},
								},
								&ast.ExprStmt{
									X: &ast.BinaryExpr{
										X: &ast.BinaryExpr{
											X: &ast.BinaryExpr{
												X: &ast.Ident{
													Name: "x",
												},
												Op: token.Sub,
												Y: &ast.Ident{
													Name: "y",
												},
											},
											Op: token.Sub,
											Y: &ast.Ident{
												Name: "z",
											},
										},
										Op: token.Sub,
										Y: &ast.BasicLit{
											Kind: token.IntLit,
											Val:  "42",
										},
									},
								},
								&ast.ExprStmt{
									X: &ast.BinaryExpr{
										X: &ast.BinaryExpr{
											X: &ast.BinaryExpr{
												X: &ast.BinaryExpr{
													X: &ast.UnaryExpr{
														Op: token.Not,
														X: &ast.Ident{
															Name: "x",
														},
													},
													Op: token.Mul,
													Y: &ast.Ident{
														Name: "y",
													},
												},
												Op: token.Add,
												Y: &ast.Ident{
													Name: "z",
												},
											},
											Op: token.Lt,
											Y: &ast.Ident{
												Name: "x",
											},
										},
										Op: token.Ne,
										Y: &ast.BinaryExpr{
											X: &ast.BasicLit{
												Kind: token.IntLit,
												Val:  "42",
											},
											Op: token.Lt,
											Y: &ast.BinaryExpr{
												X: &ast.Ident{
													Name: "x",
												},
												Op: token.Add,
												Y: &ast.BinaryExpr{
													X: &ast.Ident{
														Name: "y",
													},
													Op: token.Mul,
													Y: &ast.UnaryExpr{
														Op: token.Not,
														X: &ast.Ident{
															Name: "x",
														},
													},
												},
											},
										},
									},
								},
							},
						},
					},
				},
			},
		},
=======
								&ast.IfStmt{
									Cond: &ast.BinaryExpr{
										X: &ast.BasicLit{
											Kind: token.IntLit,
											Val:  "1",
										},
										Op: token.Lt,
										Y: &ast.BasicLit{
											Kind: token.IntLit,
											Val:  "2",
										},
									},
									Body: &ast.ExprStmt{
										X: &ast.BinaryExpr{
											X: &ast.Ident{
												Name: "x",
											},
											Op: token.Assign,
											Y: &ast.BasicLit{
												Kind: token.IntLit,
												Val:  "1",
											},
										},
									},
									Else: &ast.ExprStmt{
										X: &ast.BinaryExpr{
											X: &ast.Ident{
												Name: "x",
											},
											Op: token.Assign,
											Y: &ast.BasicLit{
												Kind: token.IntLit,
												Val:  "2",
											},
										},
									},
								},
							},
						},
					},
				},
			},
		},
		// {path: "../../testdata/quiet/parser/p04.c"},
>>>>>>> deb16b5f
		// {path: "../../testdata/quiet/parser/p05.c"},
		// {path: "../../testdata/quiet/parser/p06.c"},
		// {path: "../../testdata/quiet/parser/p07.c"},
		// {path: "../../testdata/quiet/parser/p08.c"},
		// {path: "../../testdata/incorrect/parser/p01.c"},
		// {path: "../../testdata/incorrect/parser/p02.c"},
		// {path: "../../testdata/incorrect/parser/p03.c"},
		// {path: "../../testdata/incorrect/parser/p04.c"},
		// {path: "../../testdata/incorrect/parser/p05.c"},
		// {path: "../../testdata/incorrect/parser/p06.c"},
		// {path: "../../testdata/incorrect/parser/p07.c"},
		// {path: "../../testdata/incorrect/parser/p08.c"},
		// {path: "../../testdata/incorrect/parser/p09.c"},
		// {path: "../../testdata/incorrect/parser/p10.c"},
		// {path: "../../testdata/incorrect/parser/p11.c"},
		// {path: "../../testdata/incorrect/parser/p12.c"},
		// {path: "../../testdata/incorrect/parser/p13.c"},
		// {path: "../../testdata/incorrect/parser/p14.c"},
	}

	for _, g := range golden {
		log.Println("path:", g.path)
		s, err := lexer.NewLexerFile(g.path)
		if err != nil {
			t.Error(err)
			continue
		}
		p := parser.NewParser()
		file, err := p.Parse(s)
		if err != nil {
			t.Error(err)
			continue
		}
		got := file.(*ast.File)
		if !reflect.DeepEqual(got, g.want) {
			t.Errorf("%q: ast tree mismatch:\nWant: %v\nGot: %v", g.path, g.want, got)
			fmt.Println(pretty.Diff(g.want, got))
		}
	}
}

// TODO: add benchmark<|MERGE_RESOLUTION|>--- conflicted
+++ resolved
@@ -184,24 +184,88 @@
 				},
 			},
 		},
-<<<<<<< HEAD
-		// {path: "../../testdata/quiet/parser/p03.c"},
-		{
-			path: "../../testdata/quiet/parser/p04.c",
-=======
 		{
 			path: "../../testdata/quiet/parser/p03.c",
->>>>>>> deb16b5f
 			want: &ast.File{
 				Decls: []ast.Decl{
 					&ast.FuncDecl{
 						Type: &types.Func{
-<<<<<<< HEAD
+							Params: []*types.Field{
+								&types.Field{
+									Type: &types.Basic{
+										Kind: types.Void,
+									},
+								},
+							},
 							Result: &types.Basic{
 								Kind: types.Int,
 							},
-=======
->>>>>>> deb16b5f
+						},
+						Name: &ast.Ident{
+							Name: "main",
+						},
+						Body: &ast.BlockStmt{
+							Items: []ast.BlockItem{
+								&ast.VarDecl{
+									Type: &types.Basic{
+										Kind: types.Int,
+									},
+									Name: &ast.Ident{
+										Name: "x",
+									},
+								},
+								&ast.IfStmt{
+									Cond: &ast.BinaryExpr{
+										X: &ast.BasicLit{
+											Kind: token.IntLit,
+											Val:  "1",
+										},
+										Op: token.Lt,
+										Y: &ast.BasicLit{
+											Kind: token.IntLit,
+											Val:  "2",
+										},
+									},
+									Body: &ast.ExprStmt{
+										X: &ast.BinaryExpr{
+											X: &ast.Ident{
+												Name: "x",
+											},
+											Op: token.Assign,
+											Y: &ast.BasicLit{
+												Kind: token.IntLit,
+												Val:  "1",
+											},
+										},
+									},
+									Else: &ast.ExprStmt{
+										X: &ast.BinaryExpr{
+											X: &ast.Ident{
+												Name: "x",
+											},
+											Op: token.Assign,
+											Y: &ast.BasicLit{
+												Kind: token.IntLit,
+												Val:  "2",
+											},
+										},
+									},
+								},
+							},
+						},
+					},
+				},
+			},
+		},
+		{
+			path: "../../testdata/quiet/parser/p04.c",
+			want: &ast.File{
+				Decls: []ast.Decl{
+					&ast.FuncDecl{
+						Type: &types.Func{
+							Result: &types.Basic{
+								Kind: types.Int,
+							},
 							Params: []*types.Field{
 								&types.Field{
 									Type: &types.Basic{
@@ -209,12 +273,6 @@
 									},
 								},
 							},
-<<<<<<< HEAD
-=======
-							Result: &types.Basic{
-								Kind: types.Int,
-							},
->>>>>>> deb16b5f
 						},
 						Name: &ast.Ident{
 							Name: "main",
@@ -229,7 +287,6 @@
 										Name: "x",
 									},
 								},
-<<<<<<< HEAD
 								&ast.VarDecl{
 									Type: &types.Basic{
 										Kind: types.Int,
@@ -330,52 +387,6 @@
 				},
 			},
 		},
-=======
-								&ast.IfStmt{
-									Cond: &ast.BinaryExpr{
-										X: &ast.BasicLit{
-											Kind: token.IntLit,
-											Val:  "1",
-										},
-										Op: token.Lt,
-										Y: &ast.BasicLit{
-											Kind: token.IntLit,
-											Val:  "2",
-										},
-									},
-									Body: &ast.ExprStmt{
-										X: &ast.BinaryExpr{
-											X: &ast.Ident{
-												Name: "x",
-											},
-											Op: token.Assign,
-											Y: &ast.BasicLit{
-												Kind: token.IntLit,
-												Val:  "1",
-											},
-										},
-									},
-									Else: &ast.ExprStmt{
-										X: &ast.BinaryExpr{
-											X: &ast.Ident{
-												Name: "x",
-											},
-											Op: token.Assign,
-											Y: &ast.BasicLit{
-												Kind: token.IntLit,
-												Val:  "2",
-											},
-										},
-									},
-								},
-							},
-						},
-					},
-				},
-			},
-		},
-		// {path: "../../testdata/quiet/parser/p04.c"},
->>>>>>> deb16b5f
 		// {path: "../../testdata/quiet/parser/p05.c"},
 		// {path: "../../testdata/quiet/parser/p06.c"},
 		// {path: "../../testdata/quiet/parser/p07.c"},
